import mongoose from "mongoose";
import orderModel from "../models/order.model.js";
import UserModel from "../models/users.model.js";
import CartProductModel from "../models/cartProduct.model.js";
import ProductModel from "../models/product.model.js";
import BundleModel from "../models/bundles.js"; // Add bundle model import
import sendEmail from "../config/sendEmail.js";
import fs from 'fs';

// Helper function to check for active cancellation requests
export const checkActiveCancellationRequest = async (orderId) => {
    try {
        const { default: orderCancellationModel } = await import('../models/orderCancellation.model.js');
        // Only consider PENDING cancellation requests as blocking
        // APPROVED cancellations should allow admin to modify remaining items
        const activeCancellationRequest = await orderCancellationModel.findOne({
            orderId: orderId,
            status: 'PENDING', // Only PENDING requests block modifications
            isActive: true
        });
        return activeCancellationRequest;
    } catch (error) {
        console.error('Error checking cancellation request:', error);
        return null;
    }
};

// Admin endpoint to check if order can be modified
export const checkOrderModificationPermissionController = async (req, res) => {
    try {
        const { orderId } = req.params;
        
        // Find the order
        const order = await orderModel.findOne({ orderId: orderId });
        
        if (!order) {
            return res.status(404).json({
                success: false,
                error: true,
                message: "Order not found"
            });
        }

        // Check for active (PENDING) cancellation request
        const activeCancellationRequest = await checkActiveCancellationRequest(order._id);
        
        // Also check for approved cancellations for informational purposes
        const { default: orderCancellationModel } = await import('../models/orderCancellation.model.js');
        const approvedCancellation = await orderCancellationModel.findOne({
            orderId: order._id,
            status: 'APPROVED',
            isActive: true
        });
        
        const canModify = !activeCancellationRequest; // Only PENDING requests block modifications
        
        let reason = "No restrictions";
        if (activeCancellationRequest) {
            reason = "Active cancellation request pending approval";
        } else if (approvedCancellation) {
            reason = "Cancellation approved - can modify remaining items";
        }
        
        return res.json({
            success: true,
            error: false,
            message: "Order modification permission checked",
            data: {
                orderId: orderId,
                canModify: canModify,
                reason: reason,
                cancellationRequest: activeCancellationRequest ? {
                    status: activeCancellationRequest.status,
                    requestDate: activeCancellationRequest.requestDate,
                    reason: activeCancellationRequest.reason
                } : null,
                approvedCancellation: approvedCancellation ? {
                    status: approvedCancellation.status,
                    requestDate: approvedCancellation.requestDate,
                    reason: approvedCancellation.reason,
                    itemsToCancel: approvedCancellation.itemsToCancel
                } : null
            }
        });
    } catch (error) {
        return res.status(500).json({
            success: false,
            error: true,
            message: "Error checking order modification permission",
            details: error.message
        });
    }
};

export const onlinePaymentOrderController = async (req, res) => {
  try {
    console.log("=== ONLINE PAYMENT ORDER CONTROLLER START ===");
    console.log("Request method:", req.method);
    console.log("Request URL:", req.url);
    console.log("Request headers:", JSON.stringify(req.headers, null, 2));
    console.log("Request body:", JSON.stringify(req.body, null, 2));
    
    const userId = req.userId;
    console.log("User ID from auth:", userId);
    
    const { list_items, totalAmount, addressId, subTotalAmt, quantity, paymentMethod, deliveryCharge, deliveryDistance, estimatedDeliveryDate, deliveryDays } = req.body;

<<<<<<< HEAD
    console.log("=== ORDER CONTROLLER DEBUG START ===");
    console.log("userId:", userId);
    console.log("req.body:", JSON.stringify(req.body, null, 2));
    console.log("=== ORDER CONTROLLER DEBUG END ===");

    // Validate required fields
    if (!list_items || !Array.isArray(list_items) || list_items.length === 0) {
      return res.status(400).json({
        success: false,
        error: true,
        message: "Order must contain at least one item"
      });
    }

    if (!totalAmount || totalAmount <= 0) {
      return res.status(400).json({
        success: false,
        error: true,
        message: "Invalid total amount"
=======
    // Validate basic required fields first
    if (!list_items) {
      console.log("ERROR: list_items is missing");
      return res.status(400).json({
        success: false,
        error: true,
        message: "list_items is required"
      });
    }

    if (!Array.isArray(list_items)) {
      console.log("ERROR: list_items is not an array:", typeof list_items);
      return res.status(400).json({
        success: false,
        error: true,
        message: "list_items must be an array"
      });
    }

    if (list_items.length === 0) {
      console.log("ERROR: list_items is empty");
      return res.status(400).json({
        success: false,
        error: true,
        message: "list_items cannot be empty"
      });
    }

    if (!totalAmount) {
      console.log("ERROR: totalAmount is missing");
      return res.status(400).json({
        success: false,
        error: true,
        message: "totalAmount is required"
>>>>>>> 4b136f09
      });
    }

    if (!addressId) {
<<<<<<< HEAD
      return res.status(400).json({
        success: false,
        error: true,
        message: "Delivery address is required"
      });
    }

=======
      console.log("ERROR: addressId is missing");
      return res.status(400).json({
        success: false,
        error: true,
        message: "addressId is required"
      });
    }

    // Validate and sanitize deliveryDistance
    let sanitizedDeliveryDistance = 0;
    if (deliveryDistance !== undefined && deliveryDistance !== null) {
      if (typeof deliveryDistance === 'string') {
        // Handle string values like "Standard", convert to 0
        if (deliveryDistance.toLowerCase() === 'standard' || deliveryDistance === '') {
          sanitizedDeliveryDistance = 0;
        } else {
          const parsed = parseFloat(deliveryDistance);
          sanitizedDeliveryDistance = isNaN(parsed) ? 0 : parsed;
        }
      } else if (typeof deliveryDistance === 'number') {
        sanitizedDeliveryDistance = deliveryDistance;
      }
    }
    console.log(`Delivery distance sanitized: ${deliveryDistance} -> ${sanitizedDeliveryDistance}`);

    console.log("Basic validation passed, proceeding with order processing...");

>>>>>>> 4b136f09
    // Get user details for email
    const user = await UserModel.findById(userId);
    if (!user) {
      return res.status(404).json({
        success: false,
        error: true,
        message: "User not found"
      });
    }

    // Validate stock availability before processing order
    try {
      for (const item of list_items) {
        // Process item validation
        console.log("=== PROCESSING ITEM ===");
        console.log("Item structure:", JSON.stringify(item, null, 2));

        // Add null check for item itself
        if (!item) {
          console.log("ERROR: Item is null or undefined");
          return res.status(400).json({
            success: false,
            error: true,
            message: "Invalid item: item is null or undefined"
          });
        }

        // Determine if this is a bundle or product item - more robust checking
        const isBundle = !!(item.bundleId || item.itemType === 'bundle');
        const isProduct = !!(item.productId || item.itemType === 'product');

        console.log("isBundle:", isBundle, "isProduct:", isProduct);
        console.log("item.bundleId:", item.bundleId);
        console.log("item.productId:", item.productId);
        console.log("item.itemType:", item.itemType);
      
      if (isBundle) {
        // Validate bundle exists
        let bundleId;
        try {
          if (typeof item.bundleId === 'object' && item.bundleId && item.bundleId._id) {
            bundleId = item.bundleId._id;
          } else if (typeof item.bundleId === 'string') {
            bundleId = item.bundleId;
          } else {
            throw new Error("Invalid bundle ID format");
          }
          console.log("Extracted bundleId:", bundleId);
        } catch (bundleIdError) {
          console.log("Error extracting bundleId:", bundleIdError.message);
          return res.status(400).json({
            success: false,
            error: true,
            message: "Error extracting bundle ID from item"
          });
        }

        const bundle = await BundleModel.findById(bundleId);
        if (!bundle) {
          return res.status(404).json({
            success: false,
            error: true,
            message: `Bundle ${item.bundleId?.title || bundleId || 'Unknown'} not found`
          });
        }
        
        // Check if bundle is active
        if (!bundle.isActive) {
          return res.status(400).json({
            success: false,
            error: true,
            message: `Bundle ${bundle.title} is currently not available`
          });
        }
        
        // Check if bundle has enough stock
        if (bundle.stock < item.quantity) {
          return res.status(400).json({
            success: false,
            error: true,
            message: `Insufficient stock for bundle ${bundle.title}. Available: ${bundle.stock}, Requested: ${item.quantity}`
          });
        }
        
        // Check if bundle is time-limited and within valid time period
        if (bundle.isTimeLimited) {
          const now = new Date();
          if (now < bundle.startDate || now > bundle.endDate) {
            return res.status(400).json({
              success: false,
              error: true,
              message: `Bundle ${bundle.title} is no longer available (time-limited offer expired)`
            });
          }
        }
      } else if (isProduct) {
        // Validate product exists and has sufficient stock
        let productId;
        try {
          if (typeof item.productId === 'object' && item.productId && item.productId._id) {
            productId = item.productId._id;
          } else if (typeof item.productId === 'string') {
            productId = item.productId;
          } else {
            throw new Error("Invalid product ID format");
          }
          console.log("Extracted productId:", productId);
        } catch (productIdError) {
          console.log("Error extracting productId:", productIdError.message);
          return res.status(400).json({
            success: false,
            error: true,
            message: "Error extracting product ID from item"
          });
        }

        const product = await ProductModel.findById(productId);
        if (!product) {
          return res.status(404).json({
            success: false,
            error: true,
            message: `Product ${item.productId?.name || productId || 'Unknown'} not found`
          });
        }
        
        // Ensure product has required fields to prevent null reference errors
        if (!product.name) {
          return res.status(400).json({
            success: false,
            error: true,
            message: `Product data is incomplete for product ID: ${productId}`
          });
        }
        
        // Check size-specific inventory if size is provided
        if (item.size) {
          const sizeInventory = (product.sizes && product.sizes[item.size]) ? product.sizes[item.size] : 0;
          if (sizeInventory < item.quantity) {
            return res.status(400).json({
              success: false,
              error: true,
              message: `Insufficient stock for ${product.name} in size ${item.size}. Available: ${sizeInventory}, Requested: ${item.quantity}`
            });
          }
        } 
        // Fallback to legacy stock check
        else if ((product.stock || 0) < item.quantity) {
          return res.status(400).json({
            success: false,
            error: true,
            message: `Insufficient stock for ${product.name}. Available: ${product.stock}, Requested: ${item.quantity}`
          });
        }
      } else {
        console.log('Invalid item - neither product nor bundle:', JSON.stringify(item, null, 2));
        return res.status(400).json({
          success: false,
          error: true,
          message: `Invalid item: neither product nor bundle - received: ${JSON.stringify({
            hasProductId: !!item.productId,
            hasBundleId: !!item.bundleId,
            productIdType: typeof item.productId,
            bundleIdType: typeof item.bundleId,
            productIdValue: item.productId,
            bundleIdValue: item.bundleId
          })}`
        });
      }
    }
    } catch (validationError) {
      console.error("Error validating stock availability:", validationError);
      return res.status(500).json({
        success: false,
        error: true,
        message: "Error validating stock availability",
        details: validationError.message
      });
    }

    // Create single order payload with all items
    let orderId;
    try {
      orderId = `ORD-${new mongoose.Types.ObjectId()}`;
    } catch (error) {
      console.error("Error generating order ID:", error);
      return res.status(500).json({
        success: false,
        error: true,
        message: "Failed to generate order ID",
        details: error.message
      });
    }
    
<<<<<<< HEAD
    // Set default delivery charge to 80
    const defaultDeliveryCharge = 80; // Default delivery charge
    
    // Always use the default delivery charge, ignore frontend value
    const finalDeliveryCharge = defaultDeliveryCharge;
    
    // Calculate final total amount properly
    // Always add the delivery charge to ensure it's included
    const finalTotalAmount = totalAmount + defaultDeliveryCharge;
=======
    // Set default delivery charge if not provided
    const defaultDeliveryCharge = parseInt(process.env.DEFAULT_DELIVERY_CHARGE) || 80;
    const finalDeliveryCharge = deliveryCharge || defaultDeliveryCharge;
    
    // Calculate final total amount including delivery charge
    // totalAmount should already include items total, we just need to ensure delivery charge is correct
    const finalTotalAmount = totalAmount;
>>>>>>> 4b136f09
    
    console.log(`📦 Delivery Charge Calculation:
      - Original Delivery Charge: ₹${deliveryCharge || 0}
      - Final Delivery Charge: ₹${finalDeliveryCharge}
      - Original Total: ₹${totalAmount}
      - Final Total: ₹${finalTotalAmount}
    `);
    
    // Calculate estimated delivery date (3-5 business days from order date)
    const calculateEstimatedDeliveryDate = () => {
        const orderDate = new Date();
        const businessDaysToAdd = 5; // 5 business days
        let currentDate = new Date(orderDate);
        let addedDays = 0;
        
        while (addedDays < businessDaysToAdd) {
            currentDate.setDate(currentDate.getDate() + 1);
            // Skip weekends (Saturday = 6, Sunday = 0)
            if (currentDate.getDay() !== 0 && currentDate.getDay() !== 6) {
                addedDays++;
            }
        }
        
        return currentDate;
    };
    
    // Process items to ensure we have complete product/bundle details
    const processedItems = [];
    
    // Process each item synchronously to avoid async issues in map
    for (const item of list_items) {
      const isBundle = !!(item.bundleId && (
        (typeof item.bundleId === 'object' && item.bundleId._id) || 
        (typeof item.bundleId === 'string')
      ));
      
      if (isBundle) {
        const bundleId = (typeof item.bundleId === 'object' && item.bundleId._id) ? item.bundleId._id : item.bundleId;
        
        // Use provided bundle details or try to fetch them
        let bundleDetails = item.bundleDetails;
        
        // If no bundleDetails provided, try to get from database
        if (!bundleDetails || !bundleDetails.title) {
          try {
            const bundle = await BundleModel.findById(bundleId);
            console.log("Fetched bundle details:", bundle);
            if (bundle) {
              bundleDetails = {
                title: bundle.title,
                // Use images array if available, otherwise fallback to image string
                image: bundle.image || (bundle.images && bundle.images.length > 0 ? bundle.images[0] : ''),
                images: bundle.images || [],
                bundlePrice: bundle.bundlePrice
              };
            }
          } catch (error) {
            console.error("Error fetching bundle details:", error);
          }
        }
        
        // Determine correct prices for bundles
        let bundlePrice = 0;
        let originalPrice = 0;
        
        // Get the original bundle price
        originalPrice = item.originalPrice || bundleDetails?.originalPrice || 0;
        
        // Use the explicit bundle price
        bundlePrice = item.price || item.bundlePrice || bundleDetails?.bundlePrice || 0;
        
        console.log(`=== BUNDLE PRICE DEBUG for ${bundleId} ===`);
        console.log('item.price:', item.price);
        console.log('item.bundlePrice:', item.bundlePrice);
        console.log('bundleDetails?.bundlePrice:', bundleDetails?.bundlePrice);
        console.log('Final bundlePrice:', bundlePrice);
        console.log('originalPrice:', originalPrice);
        console.log('=== END BUNDLE DEBUG ===');
        
        // Calculate total for this bundle item
        const bundleItemTotal = bundlePrice * item.quantity;
        
        console.log(`Bundle pricing: bundleId=${bundleId}, price=${bundlePrice}, originalPrice=${originalPrice}, quantity=${item.quantity}, total=${bundleItemTotal}`);
        
        processedItems.push({
          bundleId: bundleId,
          itemType: 'bundle',
          bundleDetails: {
            ...(bundleDetails || {
              title: 'Bundle',
              image: '',
            }),
            // Store accurate pricing
            bundlePrice: bundlePrice,
            originalPrice: originalPrice,
            // Ensure price field exists
            price: bundlePrice
          },
          quantity: item.quantity,
          unitPrice: bundlePrice,
          originalPrice: originalPrice,
          itemTotal: bundleItemTotal
        });
      } else {
        const productId = (typeof item.productId === 'object' && item.productId._id) ? item.productId._id : item.productId;
        
        // Use provided product details or try to fetch them
        let productDetails = item.productDetails;
        
        // If no productDetails provided, try to get from database
        if (!productDetails || !productDetails.name) {
          try {
            const product = await ProductModel.findById(productId);
            console.log(`=== PRODUCT FETCHING DEBUG for ${productId} ===`);
            console.log('Product found:', !!product);
            if (product) {
              console.log('Product details:', {
                name: product.name,
                price: product.price,
                discountedPrice: product.discountedPrice,
                discount: product.discount
              });
              
              // Use discountedPrice if available, otherwise use price
              const productPrice = product.discountedPrice || product.price;
              
              productDetails = {
                name: product.name,
                image: product.image,
                price: productPrice,
                discount: product.discount
              };
              
              console.log('Created productDetails:', productDetails);
            } else {
              console.log('No product found in database for ID:', productId);
            }
            console.log('=== END PRODUCT FETCHING DEBUG ===');
          } catch (error) {
            console.error("Error fetching product details:", error);
          }
        }

        // Determine the correct price to use (size-adjusted or regular)
        let priceToUse = 0;
        let originalPrice = 0;
        let discountToApply = 0;
        
        // Get the original product price before any adjustments
        originalPrice = productDetails?.price || 0;
        console.log(`=== PRICE CALCULATION DEBUG for ${productId} ===`);
        console.log('productDetails:', productDetails);
        console.log('productDetails.price:', productDetails?.price);
        console.log('originalPrice (final):', originalPrice);        // First check for size-specific pricing in the product data
        if (item.size && item.productId) {
          try {
            const product = await ProductModel.findById(productId);
            
            if (product?.sizePricing?.[item.size] !== undefined) {
              const sizePrice = product.sizePricing[item.size];
              console.log(`Using size-specific pricing from product for ${productId}, size ${item.size}: ${sizePrice}`);
              
              // Store the size-adjusted price for consistency
              item.sizeAdjustedPrice = Number(sizePrice);
              priceToUse = Number(sizePrice);
              
              // Debug info
              console.log(`Set sizeAdjustedPrice=${sizePrice} for product ${product.name} size ${item.size}`);
            } else {
              console.log(`No size-specific pricing found for ${productId}, size ${item.size}`);
            }
          } catch (error) {
            console.error(`Error fetching size-specific pricing for ${productId}:`, error);
          }
        }
        // Then check if size-adjusted price was explicitly provided
        else if (item.sizeAdjustedPrice !== undefined) {
          console.log(`Using provided size-adjusted price for product ${productId}: ${item.sizeAdjustedPrice} (Size: ${item.size})`);
          priceToUse = Number(item.sizeAdjustedPrice);
        } else {
          // Use regular price with discount if applicable
          priceToUse = originalPrice;
          console.log(`Using regular price for product ${productId}: ${priceToUse}`);
        }
        
        // Get discount percentage
        discountToApply = productDetails?.discount || 0;
        
        // Calculate final price after discount (only if not using size-adjusted price)
        const finalPrice = item.sizeAdjustedPrice !== undefined 
          ? priceToUse 
          : (discountToApply > 0 ? priceToUse * (1 - discountToApply/100) : priceToUse);
          
        console.log(`Final price calculation for ${productId} (${item.size || 'no size'}): originalPrice=${originalPrice}, priceToUse=${priceToUse}, finalPrice=${finalPrice}, sizeAdjusted=${item.sizeAdjustedPrice}`);
        
        // Calculate item total with quantity and proper rounding
        const calculatedItemTotal = Math.round(finalPrice * item.quantity * 100) / 100;
        
        // Validate that the calculated price matches expected ranges
        if (calculatedItemTotal <= 0) {
          console.warn(`⚠️ WARNING: Calculated item total is ${calculatedItemTotal} for product ${productId}`);
          console.warn(`⚠️ Values: finalPrice=${finalPrice}, quantity=${item.quantity}, priceToUse=${priceToUse}, originalPrice=${originalPrice}`);
        }
        
        console.log(`=== FINAL PRICE DEBUG for ${productId} ===`);
        console.log('finalPrice:', finalPrice);
        console.log('calculatedItemTotal:', calculatedItemTotal);
        console.log('item.quantity:', item.quantity);
        console.log('=== END FINAL PRICE DEBUG ===');
        
        if (finalPrice !== priceToUse && item.sizeAdjustedPrice === undefined) {
          console.log(`💰 Discount applied: ${productId} - Original: ₹${priceToUse}, Final: ₹${finalPrice} (${discountToApply}% off)`);
        }
        
        // Create processed item with explicit price fields for all price types
        const processedItem = {
          productId: productId,
          itemType: 'product',
          productDetails: {
            ...(productDetails || {
              name: 'Product',
              image: [],
              price: 0,
            }),
            // Store original price in productDetails
            originalPrice: originalPrice,
            // Store the final price used in the order
            finalPrice: finalPrice,
            // Update the price field with the accurate price
            price: finalPrice
          },
          // Include size information in the order item
          size: item.size,
          quantity: item.quantity,
          // Always set unitPrice to ensure it's available for display with proper rounding
          unitPrice: Math.round(finalPrice * 100) / 100,
          discount: discountToApply,
          originalPrice: Math.round(originalPrice * 100) / 100,
          itemTotal: calculatedItemTotal
        };
        
        console.log(`=== PROCESSED ITEM DEBUG for ${productId} ===`);
        console.log('processedItem.unitPrice:', processedItem.unitPrice);
        console.log('processedItem.itemTotal:', processedItem.itemTotal);
        console.log('processedItem.productDetails.price:', processedItem.productDetails.price);
        console.log('=== END PROCESSED ITEM DEBUG ===');
        
        // Add size-adjusted price if available (ensures it's a direct property of the item)
        if (item.sizeAdjustedPrice !== undefined) {
          processedItem.sizeAdjustedPrice = Number(item.sizeAdjustedPrice);
          
          // Also ensure productDetails has the sizePricing info
          if (!processedItem.productDetails.sizePricing) {
            processedItem.productDetails.sizePricing = {};
          }
          processedItem.productDetails.sizePricing[item.size] = Number(item.sizeAdjustedPrice);
        }
        
        // Add the processed item to our array
        processedItems.push(processedItem);
        
        // Log the processed item for debugging
        console.log(`Processed order item: 
          productId: ${productId}
          name: ${productDetails?.name || 'Unknown'}
          size: ${item.size || 'N/A'}
          sizeAdjustedPrice: ${item.sizeAdjustedPrice || 'N/A'}
          unitPrice: ${finalPrice}
          quantity: ${item.quantity}
          itemTotal: ${calculatedItemTotal}
        `);
      }
    }
    
    // Before creating the payload, log detailed info about each processed item
    console.log("==== PROCESSED ITEMS SUMMARY ====");
    for (const item of processedItems) {
      console.log(`
        Item Type: ${item.itemType}
        ${item.itemType === 'product' ? 'Product Name: ' + (item.productDetails?.name || 'Unknown') : 'Bundle Name: ' + (item.bundleDetails?.title || 'Unknown')}
        Size: ${item.size || 'N/A'}
        Original Price: ${item.originalPrice || 'N/A'}
        Unit Price: ${item.unitPrice || 'N/A'}
        Size-Adjusted Price: ${item.sizeAdjustedPrice || 'N/A'}
        Quantity: ${item.quantity || 'N/A'}
        Item Total: ${item.itemTotal || 'N/A'}
      `);
      
      // Additional validation to ensure size-adjusted prices are set correctly
      if (item.itemType === 'product' && item.size && !item.sizeAdjustedPrice) {
        console.warn(`⚠️ WARNING: Item has size ${item.size} but no sizeAdjustedPrice is set!`);
      }
    }
    console.log("================================");

    // Now create the payload with the processed items
    const payload = {
      userId: userId,
      orderId: orderId,
      items: processedItems,
      paymentId: "",
      totalQuantity: quantity, // Total quantity of all items
      orderDate: new Date(),
      estimatedDeliveryDate: estimatedDeliveryDate ? new Date(estimatedDeliveryDate) : calculateEstimatedDeliveryDate(),
      deliveryDistance: sanitizedDeliveryDistance,
      deliveryDays: deliveryDays || 0,
      deliveryCharge: finalDeliveryCharge, // Use calculated delivery charge
      paymentStatus: "PAID", // Always PAID for online payments
      paymentMethod: paymentMethod || "Online Payment",
      deliveryAddress: addressId,
      subTotalAmt: subTotalAmt,
      totalAmt: finalTotalAmount, // Use calculated total amount
      orderStatus: "ORDER PLACED"
    };

    console.log("Single Order Payload Created");

    // Use transaction to ensure data consistency
    const session = await mongoose.startSession();
    session.startTransaction();

    try {
      // Create single order
      const generatedOrder = await orderModel.create([payload], { session });

      // Update stock for each product and bundle
      for (const item of list_items) {
        const isProduct = !!(item.productId && (
          (typeof item.productId === 'object' && item.productId._id) || 
          (typeof item.productId === 'string')
        ));
        
        const isBundle = !!(item.bundleId && (
          (typeof item.bundleId === 'object' && item.bundleId._id) || 
          (typeof item.bundleId === 'string')
        ));
        
        if (isProduct) {
          const productId = (typeof item.productId === 'object' && item.productId._id) ? item.productId._id : item.productId;
          
          // If size is provided, update size-specific inventory
          if (item.size) {
            const sizeField = `sizes.${item.size}`;
            const updateQuery = {
              $inc: { 
                // Update both the legacy stock field and the size-specific inventory
                stock: -item.quantity,
                [sizeField]: -item.quantity 
              }
            };
            
            // If stock for this size becomes zero, remove it from availableSizes
            const product = await ProductModel.findById(productId);
            if (product && product.sizes && product.sizes[item.size] <= item.quantity) {
              updateQuery.$pull = { availableSizes: item.size };
            }
            
            await ProductModel.findByIdAndUpdate(
              productId,
              updateQuery,
              { session, new: true }
            );
          } else {
            // Fallback to legacy stock update
            await ProductModel.findByIdAndUpdate(
              productId,
              { 
                $inc: { stock: -item.quantity } // Decrease stock by ordered quantity
              },
              { session, new: true }
            );
          }
        } else if (isBundle) {
          // Update bundle stock
          const bundleId = (typeof item.bundleId === 'object' && item.bundleId._id) ? item.bundleId._id : item.bundleId;
          await BundleModel.findByIdAndUpdate(
            bundleId,
            { 
              $inc: { stock: -item.quantity } // Decrease bundle stock by ordered quantity
            },
            { session, new: true }
          );
        }
      }

      // Clear only the ordered items from user's cart
      const orderedItemIds = list_items.map(item => item._id);
      await CartProductModel.deleteMany(
        { 
          userId: userId, 
          _id: { $in: orderedItemIds }
        }, 
        { session }
      );
      
      // Update user's shopping_cart array to remove only ordered items
      const remainingCartItems = await CartProductModel.find({ userId: userId }).session(session);
      await UserModel.updateOne(
        { _id: userId },
        { shopping_cart: remainingCartItems.map(item => item._id) },
        { session }
      );

      // Commit transaction
      await session.commitTransaction();

      // Send confirmation email with proper recipient
      try {
        // Debug: Log payload.items structure before sending email
        console.log('=== EMAIL TEMPLATE DEBUG ===');
        console.log('payload.items structure:');
        payload.items.forEach((item, index) => {
          console.log(`Item ${index + 1}:`, {
            itemType: item.itemType,
            unitPrice: item.unitPrice,
            itemTotal: item.itemTotal,
            quantity: item.quantity,
            productDetails: item.productDetails,
            bundleDetails: item.bundleDetails
          });
        });
        console.log('=== END EMAIL DEBUG ===');

        await sendEmail({
          sendTo: user.email,
          subject: "Order Confirmation - Casual Clothing Fashion",
          html: `
            <div style="font-family: Arial, sans-serif; max-width: 600px; margin: 0 auto; padding: 20px; border: 1px solid #e0e0e0; border-radius: 5px;">
              <h2 style="color: #333; border-bottom: 1px solid #eee; padding-bottom: 10px;">Order Confirmation</h2>
              <p>Dear ${user.name},</p>
              <p>Thank you for your order! Your order has been placed successfully.</p>
              
              <div style="background-color: #f9f9f9; padding: 15px; border-radius: 5px; margin: 20px 0;">
                <h3 style="margin-top: 0;">Order Details:</h3>
                <p><strong>Order ID:</strong> ${generatedOrder[0].orderId}</p>
                <p><strong>Order Date:</strong> ${new Date().toLocaleDateString()}</p>
                <p><strong>Estimated Delivery Date:</strong> ${generatedOrder[0].estimatedDeliveryDate ? new Date(generatedOrder[0].estimatedDeliveryDate).toLocaleDateString() : 'To be confirmed'}</p>
                <p><strong>Subtotal:</strong> ₹${generatedOrder[0].subTotalAmt || (totalAmount - (generatedOrder[0].deliveryCharge || 0))}</p>
                <p><strong>Delivery Charge:</strong> ₹${generatedOrder[0].deliveryCharge || 0}</p>
                <p><strong>Total Amount:</strong> ₹${totalAmount}</p>
                <p><strong>Payment Method:</strong> ${paymentMethod || "Online Payment"}</p>
                <p><strong>Total Items:</strong> ${quantity}</p>
                
                <h4>Items Ordered:</h4>
                ${payload.items.map(item => {
                  // Calculate proper unit price for display
                  let displayPrice = 0;
                  if (item.unitPrice) {
                    displayPrice = item.unitPrice;
                  } else if (item.itemTotal && item.quantity) {
                    displayPrice = item.itemTotal / item.quantity;
                  } else if (item.sizeAdjustedPrice) {
                    displayPrice = item.sizeAdjustedPrice;
                  } else if (item.itemType === 'bundle' && item.bundleDetails?.bundlePrice) {
                    displayPrice = item.bundleDetails.bundlePrice;
                  } else if (item.productDetails?.price) {
                    displayPrice = item.productDetails.price;
                  }
                  
                  return `
                  <div style="border-bottom: 1px solid #eee; padding: 10px 0;">
                    <p><strong>${item.itemType === 'bundle' ? 'Bundle' : 'Product'}:</strong> ${item.itemType === 'bundle' ? (item.bundleDetails?.title || 'Bundle Item') : (item.productDetails?.name || 'Product Item')}</p>
                    ${item.size ? `<p><strong>Size:</strong> ${item.size}</p>` : ''}
                    <p><strong>Quantity:</strong> ${item.quantity}</p>
                    <p><strong>Price:</strong> ₹${displayPrice.toFixed(2)}</p>
                    <p><strong>Item Total:</strong> ₹${(displayPrice * item.quantity).toFixed(2)}</p>
                  </div>
                  `;
                }).join('')}
              </div>
              
              <p>Your order will be delivered to your specified address by ${generatedOrder[0].estimatedDeliveryDate ? new Date(generatedOrder[0].estimatedDeliveryDate).toLocaleDateString() : '3-5 business days'}.</p>
              <p>You can track your order status from your account dashboard.</p>
              
              <div style="margin-top: 30px; padding-top: 20px; border-top: 1px solid #eee; color: #777; font-size: 12px;">
                <p>Thank you for shopping with Casual Clothing Fashion!</p>
                <p>This is an automated email. Please do not reply to this message.</p>
              </div>
            </div>
          `
        });
      } catch (emailError) {
        console.error("Email sending failed:", emailError);
        // Don't fail the order if email fails
      }

      // Return order data in Razorpay-compatible format with delivery charge included
      return res.json({
        message: "Order placed successfully",
        error: false,
        success: true,
        data: {
          // Return order data in format expected by frontend
          orderId: generatedOrder[0].orderId,
          amount: finalTotalAmount * 100, // Convert to paisa for Razorpay compatibility
          currency: "INR",
          receipt: generatedOrder[0].orderId,
          // Include the actual order data
          orderData: generatedOrder[0]
        }
      });

    } catch (transactionError) {
      // Abort transaction on error
      console.error("Transaction error:", transactionError);
      await session.abortTransaction();
      throw transactionError;
    } finally {
      session.endSession();
    }

  } catch (error) {
    console.error("=== ORDER ERROR START ===");
    console.error("Error details:", error);
    console.error("Error message:", error.message);
    console.error("Error stack:", error.stack);
    console.error("=== ORDER ERROR END ===");
    
    return res.status(500).json({
      success: false,
      error: true,
      message: "Error in online payment controller",
      details: error.message,
    });
  }
};

// Add function to restore stock when order is cancelled
export const cancelOrderController = async (req, res) => {
    try {
        const { orderId } = req.body;
        const userId = req.userId;

        // Find the order
        const order = await orderModel.findOne({ orderId: orderId, userId: userId });
        
        if (!order) {
            return res.status(404).json({
                success: false,
                error: true,
                message: "Order not found"
            });
        }

        // Check if order can be cancelled
        if (order.orderStatus === "DELIVERED" || order.orderStatus === "CANCELLED") {
            return res.status(400).json({
                success: false,
                error: true,
                message: "Order cannot be cancelled"
            });
        }

        // Use transaction for data consistency
        const session = await mongoose.startSession();
        session.startTransaction();

        try {
            // Update order status to cancelled
            const updatedOrder = await orderModel.findOneAndUpdate(
                { orderId: orderId, userId: userId },
                { 
                  orderStatus: "CANCELLED",
                  paymentStatus: "CANCELLED"
                },
                { new: true, session }
            );

            // Restore stock for all items in the cancelled order
            for (const item of order.items) {
                if (item.itemType === 'bundle') {
                    // Restore bundle stock
                    await BundleModel.findByIdAndUpdate(
                        item.bundleId,
                        { 
                            $inc: { stock: item.quantity } // Add back the cancelled quantity
                        },
                        { session, new: true }
                    );
                } else {
                    // Restore product stock based on size if available
                    if (item.size) {
                        // Update both overall stock and size-specific stock
                        const sizeField = `sizes.${item.size}`;
                        const updateQuery = {
                            $inc: { 
                                stock: item.quantity, // Add back to total stock
                                [sizeField]: item.quantity // Add back to size-specific stock
                            }
                        };
                        
                        // If this size wasn't previously in availableSizes, add it back
                        const product = await ProductModel.findById(item.productId);
                        if (product && (!product.availableSizes || !product.availableSizes.includes(item.size))) {
                            updateQuery.$addToSet = { availableSizes: item.size };
                        }
                        
                        await ProductModel.findByIdAndUpdate(
                            item.productId,
                            updateQuery,
                            { session, new: true }
                        );
                    } else {
                        // Fallback to just updating total stock if no size info
                        await ProductModel.findByIdAndUpdate(
                            item.productId,
                            { 
                                $inc: { stock: item.quantity } // Add back the cancelled quantity
                            },
                            { session, new: true }
                        );
                    }
                }
            }

            await session.commitTransaction();

            // Get user details for email notification
            const user = await UserModel.findById(userId);
            
            // Send cancellation email
            if (user && user.email) {
                try {
                    await sendEmail({
                        sendTo: user.email,
                        subject: "Order Cancellation Confirmation - Casual Clothing Fashion",
                        html: `
                          <div style="font-family: Arial, sans-serif; max-width: 600px; margin: 0 auto; padding: 20px; border: 1px solid #e0e0e0; border-radius: 5px;">
                            <h2 style="color: #d32f2f; border-bottom: 1px solid #eee; padding-bottom: 10px;">Order Cancelled</h2>
                            <p>Dear ${user.name},</p>
                            <p>Your order has been cancelled successfully as requested.</p>
                            
                            <div style="background-color: #fff3cd; padding: 15px; border-radius: 5px; margin: 20px 0; border-left: 4px solid #ffc107;">
                              <h3 style="margin-top: 0; color: #856404;">Cancelled Order Details:</h3>
                              <p><strong>Order ID:</strong> ${orderId}</p>
                              <p><strong>Cancellation Date:</strong> ${new Date().toLocaleDateString()}</p>
                              <p><strong>Total Items:</strong> ${order.totalQuantity}</p>
                              
                              <h4>Cancelled Items:</h4>
                              ${order.items.map(item => `
                                <div style="border-bottom: 1px solid #eee; padding: 5px 0;">
                                  <p><strong>${item.itemType === 'bundle' ? 'Bundle' : 'Product'}:</strong> ${item.itemType === 'bundle' ? item.bundleDetails?.title : item.productDetails?.name}</p>
                                  <p><strong>Quantity:</strong> ${item.quantity} (Stock Restored)</p>
                                </div>
                              `).join('')}
                            </div>
                            
                            <p>All items have been restored to inventory. If you have any questions, please contact our customer support.</p>
                            
                            <div style="margin-top: 30px; padding-top: 20px; border-top: 1px solid #eee; color: #777; font-size: 12px;">
                              <p>Thank you for choosing Casual Clothing Fashion!</p>
                              <p>This is an automated email. Please do not reply to this message.</p>
                            </div>
                          </div>
                        `
                    });
                } catch (emailError) {
                    console.error("Cancellation email sending failed:", emailError);
                }
            }

            return res.json({
                success: true,
                error: false,
                message: "Order cancelled successfully and stock restored",
                data: updatedOrder
            });

        } catch (transactionError) {
            await session.abortTransaction();
            throw transactionError;
        } finally {
            session.endSession();
        }

    } catch (error) {
        return res.status(500).json({
            success: false,
            error: true,
            message: "Error in cancelling order",
            details: error.message
        });
    }
}

// Update order status controller to handle stock when order is delivered/cancelled
// export const updateOrderStatusController = async (req, res) => {
//     try {
//         const { orderId, orderStatus } = req.body;
        
//         // Validate input
//         if (!orderId || !orderStatus) {
//             return res.status(400).json({
//                 success: false,
//                 error: true,
//                 message: "Order ID and status are required"
//             });
//         }
        
//         // Valid status values
//         const validStatuses = ["ORDER PLACED", "PROCESSING", "OUT FOR DELIVERY", "DELIVERED", "CANCELLED"];
//         if (!validStatuses.includes(orderStatus)) {
//             return res.status(400).json({
//                 success: false,
//                 error: true,
//                 message: "Invalid order status value"
//             });
//         }

//         // Find the order
//         const order = await orderModel.findOne({ orderId: orderId });
        
//         if (!order) {
//             return res.status(404).json({
//                 success: false,
//                 error: true,
//                 message: "Order not found"
//             });
//         }

//         const previousStatus = order.orderStatus;

//         // Use transaction for data consistency
//         const session = await mongoose.startSession();
//         session.startTransaction();

//         try {
//             // Prepare update object
//             const updateData = { orderStatus: orderStatus };
            
//             // If the order is delivered and payment method is cash on delivery, set payment status to PAID
//             if (orderStatus === "DELIVERED" && order.paymentStatus === "CASH ON DELIVERY") {
//                 updateData.paymentStatus = "PAID";
//             }

//             // Handle stock restoration for cancelled orders (updated for multiple items)
//             if (orderStatus === "CANCELLED" && previousStatus !== "CANCELLED") {
//                 // Restore stock for all items when order is cancelled
//                 for (const item of order.items) {
//                     await ProductModel.findByIdAndUpdate(
//                         item.productId,
//                         { 
//                             $inc: { stock: item.quantity }
//                         },
//                         { session, new: true }
//                     );
//                 }
//             }

//             // Update order status
//             const updatedOrder = await orderModel.findOneAndUpdate(
//                 { orderId: orderId },
//                 updateData,
//                 { new: true, session }
//             ).populate("userId", "name email")
//              .populate("items.productId", "name image price stock") // Updated populate path
//              .populate("deliveryAddress", "address_line city state pincode country");

//             await session.commitTransaction();

//             // Get user details for email notification
//             const user = await UserModel.findById(order.userId);
            
//             // Send status update email
//             if (user && user.email) {
//                 try {
//                     const statusMap = {
//                         "ORDER PLACED": "placed",
//                         "PROCESSING": "being processed",
//                         "OUT FOR DELIVERY": "out for delivery",
//                         "DELIVERED": "delivered",
//                         "CANCELLED": "cancelled"
//                     };
                    
//                     const statusText = statusMap[orderStatus] || orderStatus.toLowerCase();
                    
//                     await sendEmail({
//                         sendTo: user.email,
//                         subject: `Order Status Update - ${orderStatus} - Casual Clothing Fashion`,
//                         html: `
//                           <div style="font-family: Arial, sans-serif; max-width: 600px; margin: 0 auto; padding: 20px; border: 1px solid #e0e0e0; border-radius: 5px;">
//                             <h2 style="color: #333; border-bottom: 1px solid #eee; padding-bottom: 10px;">Order Status Update</h2>
//                             <p>Dear ${user.name},</p>
//                             <p>Your order with ID: <strong>${orderId}</strong> has been updated.</p>
                            
//                             <div style="background-color: #f5f5f5; padding: 15px; border-radius: 5px; margin: 20px 0; border-left: 4px solid #4caf50;">
//                               <h3 style="margin-top: 0; color: #333;">New Status: ${orderStatus}</h3>
//                               <p>Your order is now being ${statusText}.</p>
//                               ${orderStatus === "CANCELLED" ? `
//                                 <p style="color: #d32f2f;"><strong>Stock Restored:</strong></p>
//                                 ${order.items.map(item => `
//                                   <p style="color: #d32f2f; margin-left: 20px;">• ${item.productDetails.name}: ${item.quantity} units restored</p>
//                                 `).join('')}
//                               ` : ''}
//                             </div>
                            
//                             <div style="margin-top: 30px; padding-top: 20px; border-top: 1px solid #eee; color: #777; font-size: 12px;">
//                               <p>Thank you for shopping with Casual Clothing Fashion!</p>
//                               <p>This is an automated email. Please do not reply to this message.</p>
//                             </div>
//                           </div>
//                         `
//                     });
//                 } catch (emailError) {
//                     console.error("Status update email sending failed:", emailError);
//                 }
//             }

//             return res.json({
//                 success: true,
//                 error: false,
//                 message: "Order status updated successfully",
//                 data: updatedOrder
//             });

//         } catch (transactionError) {
//             await session.abortTransaction();
//             throw transactionError;
//         } finally {
//             session.endSession();
//         }

//     } catch (error) {
//         return res.status(500).json({
//             success: false,
//             error: true,
//             message: "Error updating order status",
//             details: error.message
//         });
//     }
// }
export const getOrderController = async (req, res) => {
    try {
        const userId = req.userId;
        const orders = await orderModel.find({ userId: userId })
          .sort({createdAt: -1})
          .populate("items.productId", "name image price stock discount sizePricing discountedPrice") // Include discountedPrice
          .populate("items.bundleId", "title description image images bundlePrice originalPrice stock items") // Include items array
          .populate("deliveryAddress", "address_line city state pincode country landmark addressType mobile")
          .populate("userId", "name email mobile");
          
        // Enhanced order details with cancellation requests for each order
        const ordersWithDetails = await Promise.all(orders.map(async (order) => {
            // Check if there's an active cancellation request
            const activeCancellationRequest = await checkActiveCancellationRequest(order._id);
            
            // Convert to plain object to add additional properties
            const orderObj = order.toObject();
            
            // Add cancellation request information if it exists
            if (activeCancellationRequest) {
                orderObj.cancellationRequest = {
                    _id: activeCancellationRequest._id,
                    status: activeCancellationRequest.status,
                    requestDate: activeCancellationRequest.requestDate,
                    reason: activeCancellationRequest.reason,
                    additionalReason: activeCancellationRequest.additionalReason,
                    deliveryInfo: activeCancellationRequest.deliveryInfo,
                    adminResponse: activeCancellationRequest.adminResponse,
                    refundDetails: activeCancellationRequest.refundDetails
                };
            }
            
            return orderObj;
        }));
          
        return res.json({
            success: true,
            error: false,
            message: "Orders fetched successfully with detailed information",
            data: ordersWithDetails
        });
    } catch (error) {
        return res.status(500).json({
            success: false,
            error: true,
            message: "Error in fetching orders",
            details: error.message
        });
    }
}

// Get single order by ID
export const getOrderByIdController = async (req, res) => {
    try {
        const { orderId } = req.params;
        const userId = req.userId;
        
        const order = await orderModel.findOne({ orderId: orderId, userId: userId })
          .populate("items.productId", "name image price stock discount description brand sizePricing discountedPrice") // Include discountedPrice
          .populate("items.bundleId", "title description image images bundlePrice originalPrice stock items discount")
          .populate("deliveryAddress", "address_line city state pincode country landmark addressType mobile")
          .populate("userId", "name email mobile");
          
        if (!order) {
            return res.status(404).json({
                success: false,
                error: true,
                message: "Order not found"
            });
        }

        // Check if there's an active cancellation request for this order
        const activeCancellationRequest = await checkActiveCancellationRequest(order._id);
        
        // Add cancellation request info to response with complete details
        const orderWithCancellationInfo = {
            ...order.toObject(),
            cancellationRequest: activeCancellationRequest ? {
                _id: activeCancellationRequest._id,
                status: activeCancellationRequest.status,
                requestDate: activeCancellationRequest.requestDate,
                reason: activeCancellationRequest.reason,
                additionalReason: activeCancellationRequest.additionalReason,
                deliveryInfo: activeCancellationRequest.deliveryInfo,
                adminResponse: activeCancellationRequest.adminResponse,
                refundDetails: activeCancellationRequest.refundDetails
            } : null
        };
          
        return res.json({
            success: true,
            error: false,
            message: "Order fetched successfully",
            data: orderWithCancellationInfo
        });
    } catch (error) {
        return res.status(500).json({
            success: false,
            error: true,
            message: "Error in fetching order",
            details: error.message
        });
    }
}

// Get order statistics for admin dashboard
export const getOrderStatsController = async (req, res) => {
    try {
        const totalOrders = await orderModel.countDocuments();
        const pendingOrders = await orderModel.countDocuments({ orderStatus: "ORDER PLACED" });
        const processingOrders = await orderModel.countDocuments({ orderStatus: "PROCESSING" });
        const deliveredOrders = await orderModel.countDocuments({ orderStatus: "DELIVERED" });
        const cancelledOrders = await orderModel.countDocuments({ orderStatus: "CANCELLED" });
        
        // Calculate total revenue from delivered orders
        const revenueResult = await orderModel.aggregate([
            { $match: { orderStatus: "DELIVERED" } },
            { $group: { _id: null, totalRevenue: { $sum: "$totalAmt" } } }
        ]);
        const totalRevenue = revenueResult.length > 0 ? revenueResult[0].totalRevenue : 0;
        
        // Get recent orders (last 10)
        const recentOrders = await orderModel.find({})
          .sort({ createdAt: -1 })
          .limit(10)
          .populate("userId", "name email")
          .populate("deliveryAddress", "city state");
        
        return res.json({
            success: true,
            error: false,
            message: "Order statistics fetched successfully",
            data: {
                totalOrders,
                pendingOrders,
                processingOrders,
                deliveredOrders,
                cancelledOrders,
                totalRevenue,
                recentOrders
            }
        });
    } catch (error) {
        return res.status(500).json({
            success: false,
            error: true,
            message: "Error in fetching order statistics",
            details: error.message
        });
    }
}

export const getAllOrdersController = async (req, res) => {
    try {
        const orders = await orderModel.find({})
          .sort({createdAt: -1})
          .populate("userId", "name email mobile")
          .populate("items.productId", "name image price stock discount discountedPrice") // Include discountedPrice
          .populate("items.bundleId", "title description image images bundlePrice originalPrice stock items") // Include items array
          .populate("deliveryAddress", "address_line city state pincode country mobile");

        // Add cancellation request information for each order
        const ordersWithCancellationInfo = await Promise.all(
            orders.map(async (order) => {
                const activeCancellationRequest = await checkActiveCancellationRequest(order._id);
                return {
                    ...order.toObject(),
                    hasCancellationRequest: !!activeCancellationRequest,
                    cancellationRequest: activeCancellationRequest ? {
                        status: activeCancellationRequest.status,
                        requestDate: activeCancellationRequest.requestDate,
                        reason: activeCancellationRequest.reason
                    } : null
                };
            })
        );
          
        return res.json({
            success: true,
            error: false,
            message: "Orders fetched successfully",
            data: ordersWithCancellationInfo
        });
    } catch (error) {
        return res.status(500).json({
            success: false,
            error: true,
            message: "Error in fetching orders",
            details: error.message
        });
    }
}

// Also update the updateOrderStatusController to work with the new structure
export const updateOrderStatusController = async (req, res) => {
    try {
        const { orderId, orderStatus } = req.body;
        
        // Validate input
        if (!orderId || !orderStatus) {
            return res.status(400).json({
                success: false,
                error: true,
                message: "Order ID and status are required"
            });
        }
        
        // Valid status values
        const validStatuses = ["ORDER PLACED", "PROCESSING", "OUT FOR DELIVERY", "DELIVERED", "CANCELLED"];
        if (!validStatuses.includes(orderStatus)) {
            return res.status(400).json({
                success: false,
                error: true,
                message: "Invalid order status value"
            });
        }

        // Find the order
        const order = await orderModel.findOne({ orderId: orderId });
        
        if (!order) {
            return res.status(404).json({
                success: false,
                error: true,
                message: "Order not found"
            });
        }

        // Check if there's an active cancellation request for this order
        const activeCancellationRequest = await checkActiveCancellationRequest(order._id);

        if (activeCancellationRequest) {
            return res.status(403).json({
                success: false,
                error: true,
                message: "Cannot update order status. There is an active cancellation request for this order.",
                cancellationStatus: activeCancellationRequest.status
            });
        }

        const previousStatus = order.orderStatus;

        // Use transaction for data consistency
        const session = await mongoose.startSession();
        session.startTransaction();

        try {
            // Prepare update object
            const updateData = { orderStatus: orderStatus };
            
            // If the order is delivered, set actual delivery date and payment status
            if (orderStatus === "DELIVERED") {
                updateData.actualDeliveryDate = new Date();
                if (order.paymentStatus === "CASH ON DELIVERY") {
                    updateData.paymentStatus = "PAID";
                }
            }

            // Handle stock restoration for cancelled orders (updated for multiple items)
            if (orderStatus === "CANCELLED" && previousStatus !== "CANCELLED") {
                // Restore stock for all items when order is cancelled
                for (const item of order.items) {
                    if (item.itemType === 'bundle') {
                        // Restore bundle stock
                        await BundleModel.findByIdAndUpdate(
                            item.bundleId,
                            { 
                                $inc: { stock: item.quantity }
                            },
                            { session, new: true }
                        );
                    } else {
                        // Restore product stock
                        await ProductModel.findByIdAndUpdate(
                            item.productId,
                            { 
                                $inc: { stock: item.quantity }
                            },
                            { session, new: true }
                        );
                    }
                }
            }

            // Update order status
            const updatedOrder = await orderModel.findOneAndUpdate(
                { orderId: orderId },
                updateData,
                { new: true, session }
            ).populate("userId", "name email")
             .populate("items.productId", "name image price stock discountedPrice") // Include discountedPrice
             .populate("items.bundleId", "title images bundlePrice stock") // Add bundle population
             .populate("deliveryAddress", "address_line city state pincode country");

            await session.commitTransaction();

            // Get user details for email notification
            const user = await UserModel.findById(order.userId);
            
            // Send status update email
            if (user && user.email) {
                try {
                    const statusMap = {
                        "ORDER PLACED": "placed",
                        "PROCESSING": "being processed",
                        "OUT FOR DELIVERY": "out for delivery",
                        "DELIVERED": "delivered",
                        "CANCELLED": "cancelled"
                    };
                    
                    const statusText = statusMap[orderStatus] || orderStatus.toLowerCase();
                    
                    // If order is delivered, send delivery invoice email
                    if (orderStatus === "DELIVERED") {
                        try {
                            // Import the email function from payment controller
                            const { sendDeliveryInvoiceEmail } = await import('./payment.controller.js');
                            
                            // Send delivery invoice email with PDF attachment
                            await sendDeliveryInvoiceEmail(updatedOrder);
                        } catch (emailError) {
                            console.error('Error sending delivery invoice email:', emailError);
                            
                            // Fallback to regular email if invoice email fails
                            await sendEmail({
                                sendTo: user.email,
                                subject: `Order Status Update - ${orderStatus} - Casual Clothing Fashion`,
                                html: `
                                  <div style="font-family: Arial, sans-serif; max-width: 600px; margin: 0 auto; padding: 20px; border: 1px solid #e0e0e0; border-radius: 5px;">
                                    <h2 style="color: #333; border-bottom: 1px solid #eee; padding-bottom: 10px;">Order Status Update</h2>
                                    <p>Dear ${user.name},</p>
                                    <p>Your order with ID: <strong>${orderId}</strong> has been updated.</p>
                                    
                                    <div style="background-color: #f5f5f5; padding: 15px; border-radius: 5px; margin: 20px 0; border-left: 4px solid #4caf50;">
                                      <h3 style="margin-top: 0; color: #333;">New Status: ${orderStatus}</h3>
                                      <p>Your order is now being ${statusText}.</p>
                                    </div>
                                    
                                    <div style="margin-top: 30px; padding-top: 20px; border-top: 1px solid #eee; color: #777; font-size: 12px;">
                                      <p>Thank you for shopping with Casual Clothing Fashion!</p>
                                      <p>This is an automated email. Please do not reply to this message.</p>
                                    </div>
                                  </div>
                                `
                            });
                        }
                    } else {
                        // Regular status update email for non-delivery statuses
                        await sendEmail({
                            sendTo: user.email,
                            subject: `Order Status Update - ${orderStatus} - Casual Clothing Fashion`,
                            html: `
                              <div style="font-family: Arial, sans-serif; max-width: 600px; margin: 0 auto; padding: 20px; border: 1px solid #e0e0e0; border-radius: 5px;">
                                <h2 style="color: #333; border-bottom: 1px solid #eee; padding-bottom: 10px;">Order Status Update</h2>
                                <p>Dear ${user.name},</p>
                                <p>Your order with ID: <strong>${orderId}</strong> has been updated.</p>
                                
                                <div style="background-color: #f5f5f5; padding: 15px; border-radius: 5px; margin: 20px 0; border-left: 4px solid #4caf50;">
                                  <h3 style="margin-top: 0; color: #333;">New Status: ${orderStatus}</h3>
                                  <p>Your order is now being ${statusText}.</p>
                                  ${orderStatus === "CANCELLED" ? `
                                    <p style="color: #d32f2f;"><strong>Stock Restored:</strong></p>
                                    ${order.items.map(item => `
                                      <p style="color: #d32f2f; margin-left: 20px;">• ${item.itemType === 'bundle' ? item.bundleDetails?.title : item.productDetails?.name}: ${item.quantity} units restored</p>
                                    `).join('')}
                                  ` : ''}
                                </div>
                                
                                <div style="margin-top: 30px; padding-top: 20px; border-top: 1px solid #eee; color: #777; font-size: 12px;">
                                  <p>Thank you for shopping with Casual Clothing Fashion!</p>
                                  <p>This is an automated email. Please do not reply to this message.</p>
                                </div>
                              </div>
                            `
                        });
                    }
                } catch (emailError) {
                    console.error("Status update email sending failed:", emailError);
                }
            }

            return res.json({
                success: true,
                error: false,
                message: "Order status updated successfully",
                data: updatedOrder
            });

        } catch (transactionError) {
            await session.abortTransaction();
            throw transactionError;
        } finally {
            session.endSession();
        }

    } catch (error) {
        return res.status(500).json({
            success: false,
            error: true,
            message: "Error updating order status",
            details: error.message
        });
    }
}

// Bulk update order status for multiple orders
export const bulkUpdateOrderStatusController = async (req, res) => {
    try {
        const { orderIds, orderStatus } = req.body;
        
        if (!orderIds || !Array.isArray(orderIds) || orderIds.length === 0) {
            return res.status(400).json({
                success: false,
                error: true,
                message: "Order IDs array is required"
            });
        }
        
        if (!orderStatus) {
            return res.status(400).json({
                success: false,
                error: true,
                message: "Order status is required"
            });
        }
        
        const validStatuses = ["ORDER PLACED", "PROCESSING", "OUT FOR DELIVERY", "DELIVERED", "CANCELLED"];
        if (!validStatuses.includes(orderStatus)) {
            return res.status(400).json({
                success: false,
                error: true,
                message: "Invalid order status value"
            });
        }
        
        const updatedOrders = [];
        const errors = [];
        
        // Process each order individually to handle stock updates properly
        for (const orderId of orderIds) {
            try {
                // Use the existing updateOrderStatusController logic for each order
                const order = await orderModel.findOne({ orderId: orderId });
                
                if (!order) {
                    errors.push({ orderId, error: "Order not found" });
                    continue;
                }

                // Check if there's an active cancellation request for this order
                const activeCancellationRequest = await checkActiveCancellationRequest(order._id);

                if (activeCancellationRequest) {
                    errors.push({ 
                        orderId, 
                        error: "Cannot update order status due to active cancellation request",
                        cancellationStatus: activeCancellationRequest.status 
                    });
                    continue;
                }
                
                const previousStatus = order.orderStatus;
                const session = await mongoose.startSession();
                session.startTransaction();
                
                try {
                    const updateData = { orderStatus: orderStatus };
                    
                    if (orderStatus === "DELIVERED" && order.paymentStatus === "CASH ON DELIVERY") {
                        updateData.paymentStatus = "PAID";
                    }
                    
                    // Handle stock restoration for cancelled orders
                    if (orderStatus === "CANCELLED" && previousStatus !== "CANCELLED") {
                        for (const item of order.items) {
                            if (item.itemType === 'bundle') {
                                await BundleModel.findByIdAndUpdate(
                                    item.bundleId,
                                    { $inc: { stock: item.quantity } },
                                    { session, new: true }
                                );
                            } else {
                                await ProductModel.findByIdAndUpdate(
                                    item.productId,
                                    { $inc: { stock: item.quantity } },
                                    { session, new: true }
                                );
                            }
                        }
                    }
                    
                    const updatedOrder = await orderModel.findOneAndUpdate(
                        { orderId: orderId },
                        updateData,
                        { new: true, session }
                    );
                    
                    await session.commitTransaction();
                    updatedOrders.push(updatedOrder);
                    
                } catch (transactionError) {
                    await session.abortTransaction();
                    errors.push({ orderId, error: transactionError.message });
                } finally {
                    session.endSession();
                }
                
            } catch (error) {
                errors.push({ orderId, error: error.message });
            }
        }
        
        return res.json({
            success: true,
            error: false,
            message: `Bulk update completed. ${updatedOrders.length} orders updated successfully.`,
            data: {
                updatedOrders,
                errors,
                totalProcessed: orderIds.length,
                successful: updatedOrders.length,
                failed: errors.length
            }
        });
        
    } catch (error) {
        return res.status(500).json({
            success: false,
            error: true,
            message: "Error in bulk order status update",
            details: error.message
        });
    }
}

// Get orders by date range
export const getOrdersByDateRangeController = async (req, res) => {
    try {
        const { startDate, endDate, userId } = req.query;
        
        if (!startDate || !endDate) {
            return res.status(400).json({
                success: false,
                error: true,
                message: "Start date and end date are required"
            });
        }
        
        const query = {
            orderDate: {
                $gte: new Date(startDate),
                $lte: new Date(endDate)
            }
        };
        
        // If userId is provided, filter by user (for user-specific date range)
        if (userId) {
            query.userId = userId;
        }
        
        const orders = await orderModel.find(query)
          .sort({ createdAt: -1 })
          .populate("userId", "name email")
          .populate("items.productId", "name image price stock discount")
          .populate("items.bundleId", "title description image images bundlePrice originalPrice stock items")
          .populate("deliveryAddress", "address_line city state pincode country");
        
        return res.json({
            success: true,
            error: false,
            message: "Orders fetched successfully",
            data: {
                orders,
                count: orders.length,
                dateRange: { startDate, endDate }
            }
        });
        
    } catch (error) {
        return res.status(500).json({
            success: false,
            error: true,
            message: "Error fetching orders by date range",
            details: error.message
        });
    }
}

// Search orders by multiple criteria
export const searchOrdersController = async (req, res) => {
    try {
        const { 
            orderId, 
            userEmail, 
            orderStatus, 
            paymentStatus, 
            paymentMethod,
            minAmount,
            maxAmount,
            page = 1,
            limit = 10
        } = req.query;
        
        const query = {};
        
        // Build search query
        if (orderId) {
            query.orderId = { $regex: orderId, $options: 'i' };
        }
        
        if (orderStatus) {
            query.orderStatus = orderStatus;
        }
        
        if (paymentStatus) {
            query.paymentStatus = paymentStatus;
        }
        
        if (paymentMethod) {
            query.paymentMethod = { $regex: paymentMethod, $options: 'i' };
        }
        
        if (minAmount || maxAmount) {
            query.totalAmt = {};
            if (minAmount) query.totalAmt.$gte = parseFloat(minAmount);
            if (maxAmount) query.totalAmt.$lte = parseFloat(maxAmount);
        }
        
        // Calculate pagination
        const skip = (parseInt(page) - 1) * parseInt(limit);
        
        let orders = await orderModel.find(query)
          .sort({ createdAt: -1 })
          .skip(skip)
          .limit(parseInt(limit))
          .populate("userId", "name email")
          .populate("items.productId", "name image price stock discount")
          .populate("items.bundleId", "title description image images bundlePrice originalPrice stock items")
          .populate("deliveryAddress", "address_line city state pincode country");
        
        // Filter by user email if provided
        if (userEmail) {
            orders = orders.filter(order => 
                order.userId?.email?.toLowerCase().includes(userEmail.toLowerCase())
            );
        }
        
        const totalOrders = await orderModel.countDocuments(query);
        const totalPages = Math.ceil(totalOrders / parseInt(limit));
        
        return res.json({
            success: true,
            error: false,
            message: "Orders searched successfully",
            data: {
                orders,
                pagination: {
                    currentPage: parseInt(page),
                    totalPages,
                    totalOrders,
                    ordersPerPage: parseInt(limit),
                    hasNextPage: parseInt(page) < totalPages,
                    hasPrevPage: parseInt(page) > 1
                }
            }
        });
        
    } catch (error) {
        return res.status(500).json({
            success: false,
            error: true,
            message: "Error searching orders",
            details: error.message
        });
    }
}

// Update delivery date for an order
export const updateDeliveryDateController = async (req, res) => {
    try {
        const { orderId, estimatedDeliveryDate, deliveryNotes } = req.body;
        
        if (!orderId) {
            return res.status(400).json({
                success: false,
                error: true,
                message: "Order ID is required"
            });
        }
        
        if (!estimatedDeliveryDate) {
            return res.status(400).json({
                success: false,
                error: true,
                message: "Estimated delivery date is required"
            });
        }

        // Find the order first to get the _id for cancellation check
        const order = await orderModel.findOne({ orderId: orderId });
        
        if (!order) {
            return res.status(404).json({
                success: false,
                error: true,
                message: "Order not found"
            });
        }

        // Check if there's an active cancellation request for this order
        const activeCancellationRequest = await checkActiveCancellationRequest(order._id);

        if (activeCancellationRequest) {
            return res.status(403).json({
                success: false,
                error: true,
                message: "Cannot update delivery information. There is an active cancellation request for this order.",
                cancellationStatus: activeCancellationRequest.status
            });
        }
        
        // Find and update the order
        const updatedOrder = await orderModel.findOneAndUpdate(
            { orderId: orderId },
            { 
                estimatedDeliveryDate: new Date(estimatedDeliveryDate),
                deliveryNotes: deliveryNotes || ""
            },
            { new: true }
        ).populate("userId", "name email")
         .populate("deliveryAddress", "address_line city state pincode country");
        
        if (!updatedOrder) {
            return res.status(404).json({
                success: false,
                error: true,
                message: "Order not found"
            });
        }
        
        // Send email notification to user about delivery date update
        if (updatedOrder.userId && updatedOrder.userId.email) {
            try {
                await sendEmail({
                    sendTo: updatedOrder.userId.email,
                    subject: `Delivery Date Updated - Order ${orderId}`,
                    html: `
                      <div style="font-family: Arial, sans-serif; max-width: 600px; margin: 0 auto; padding: 20px; border: 1px solid #e0e0e0; border-radius: 5px;">
                        <h2 style="color: #2196F3; border-bottom: 1px solid #eee; padding-bottom: 10px;">Delivery Date Updated</h2>
                        <p>Dear ${updatedOrder.userId.name},</p>
                        <p>We wanted to update you about your order delivery schedule.</p>
                        
                        <div style="background-color: #e3f2fd; padding: 15px; border-radius: 5px; margin: 20px 0; border-left: 4px solid #2196F3;">
                          <h3 style="margin-top: 0; color: #333;">Updated Delivery Information</h3>
                          <p><strong>Order ID:</strong> ${orderId}</p>
                          <p><strong>New Estimated Delivery Date:</strong> ${new Date(estimatedDeliveryDate).toLocaleDateString()}</p>
                          ${deliveryNotes ? `<p><strong>Delivery Notes:</strong> ${deliveryNotes}</p>` : ''}
                        </div>
                        
                        <p>We'll keep you updated if there are any further changes to your delivery schedule.</p>
                        
                        <div style="margin-top: 30px; padding-top: 20px; border-top: 1px solid #eee; color: #777; font-size: 12px;">
                          <p>Thank you for shopping with Casual Clothing Fashion!</p>
                          <p>This is an automated email. Please do not reply to this message.</p>
                        </div>
                      </div>
                    `
                });
            } catch (emailError) {
                console.error("Delivery date update email sending failed:", emailError);
            }
        }
        
        return res.json({
            success: true,
            error: false,
            message: "Delivery date updated successfully",
            data: updatedOrder
        });
        
    } catch (error) {
        return res.status(500).json({
            success: false,
            error: true,
            message: "Error updating delivery date",
            details: error.message
        });
    }
}









<|MERGE_RESOLUTION|>--- conflicted
+++ resolved
@@ -94,18 +94,9 @@
 
 export const onlinePaymentOrderController = async (req, res) => {
   try {
-    console.log("=== ONLINE PAYMENT ORDER CONTROLLER START ===");
-    console.log("Request method:", req.method);
-    console.log("Request URL:", req.url);
-    console.log("Request headers:", JSON.stringify(req.headers, null, 2));
-    console.log("Request body:", JSON.stringify(req.body, null, 2));
-    
     const userId = req.userId;
-    console.log("User ID from auth:", userId);
-    
     const { list_items, totalAmount, addressId, subTotalAmt, quantity, paymentMethod, deliveryCharge, deliveryDistance, estimatedDeliveryDate, deliveryDays } = req.body;
 
-<<<<<<< HEAD
     console.log("=== ORDER CONTROLLER DEBUG START ===");
     console.log("userId:", userId);
     console.log("req.body:", JSON.stringify(req.body, null, 2));
@@ -125,60 +116,14 @@
         success: false,
         error: true,
         message: "Invalid total amount"
-=======
-    // Validate basic required fields first
-    if (!list_items) {
-      console.log("ERROR: list_items is missing");
-      return res.status(400).json({
-        success: false,
-        error: true,
-        message: "list_items is required"
       });
     }
 
-    if (!Array.isArray(list_items)) {
-      console.log("ERROR: list_items is not an array:", typeof list_items);
-      return res.status(400).json({
-        success: false,
-        error: true,
-        message: "list_items must be an array"
-      });
-    }
-
-    if (list_items.length === 0) {
-      console.log("ERROR: list_items is empty");
-      return res.status(400).json({
-        success: false,
-        error: true,
-        message: "list_items cannot be empty"
-      });
-    }
-
-    if (!totalAmount) {
-      console.log("ERROR: totalAmount is missing");
-      return res.status(400).json({
-        success: false,
-        error: true,
-        message: "totalAmount is required"
->>>>>>> 4b136f09
-      });
-    }
-
     if (!addressId) {
-<<<<<<< HEAD
       return res.status(400).json({
         success: false,
         error: true,
         message: "Delivery address is required"
-      });
-    }
-
-=======
-      console.log("ERROR: addressId is missing");
-      return res.status(400).json({
-        success: false,
-        error: true,
-        message: "addressId is required"
       });
     }
 
@@ -199,9 +144,6 @@
     }
     console.log(`Delivery distance sanitized: ${deliveryDistance} -> ${sanitizedDeliveryDistance}`);
 
-    console.log("Basic validation passed, proceeding with order processing...");
-
->>>>>>> 4b136f09
     // Get user details for email
     const user = await UserModel.findById(userId);
     if (!user) {
@@ -216,12 +158,9 @@
     try {
       for (const item of list_items) {
         // Process item validation
-        console.log("=== PROCESSING ITEM ===");
-        console.log("Item structure:", JSON.stringify(item, null, 2));
 
         // Add null check for item itself
         if (!item) {
-          console.log("ERROR: Item is null or undefined");
           return res.status(400).json({
             success: false,
             error: true,
@@ -230,28 +169,22 @@
         }
 
         // Determine if this is a bundle or product item - more robust checking
-        const isBundle = !!(item.bundleId || item.itemType === 'bundle');
-        const isProduct = !!(item.productId || item.itemType === 'product');
-
-        console.log("isBundle:", isBundle, "isProduct:", isProduct);
-        console.log("item.bundleId:", item.bundleId);
-        console.log("item.productId:", item.productId);
-        console.log("item.itemType:", item.itemType);
+        const isBundle = !!(item.bundleId && (
+          (typeof item.bundleId === 'object' && item.bundleId && item.bundleId._id) || 
+          (typeof item.bundleId === 'string' && item.bundleId.length > 0)
+        ));
+        
+        const isProduct = !!(item.productId && (
+          (typeof item.productId === 'object' && item.productId && item.productId._id) || 
+          (typeof item.productId === 'string' && item.productId.length > 0)
+        ));
       
       if (isBundle) {
         // Validate bundle exists
         let bundleId;
         try {
-          if (typeof item.bundleId === 'object' && item.bundleId && item.bundleId._id) {
-            bundleId = item.bundleId._id;
-          } else if (typeof item.bundleId === 'string') {
-            bundleId = item.bundleId;
-          } else {
-            throw new Error("Invalid bundle ID format");
-          }
-          console.log("Extracted bundleId:", bundleId);
+          bundleId = (typeof item.bundleId === 'object' && item.bundleId && item.bundleId._id) ? item.bundleId._id : item.bundleId;
         } catch (bundleIdError) {
-          console.log("Error extracting bundleId:", bundleIdError.message);
           return res.status(400).json({
             success: false,
             error: true,
@@ -301,13 +234,7 @@
         // Validate product exists and has sufficient stock
         let productId;
         try {
-          if (typeof item.productId === 'object' && item.productId && item.productId._id) {
-            productId = item.productId._id;
-          } else if (typeof item.productId === 'string') {
-            productId = item.productId;
-          } else {
-            throw new Error("Invalid product ID format");
-          }
+          productId = (typeof item.productId === 'object' && item.productId && item.productId._id) ? item.productId._id : item.productId;
           console.log("Extracted productId:", productId);
         } catch (productIdError) {
           console.log("Error extracting productId:", productIdError.message);
@@ -395,7 +322,6 @@
       });
     }
     
-<<<<<<< HEAD
     // Set default delivery charge to 80
     const defaultDeliveryCharge = 80; // Default delivery charge
     
@@ -405,15 +331,6 @@
     // Calculate final total amount properly
     // Always add the delivery charge to ensure it's included
     const finalTotalAmount = totalAmount + defaultDeliveryCharge;
-=======
-    // Set default delivery charge if not provided
-    const defaultDeliveryCharge = parseInt(process.env.DEFAULT_DELIVERY_CHARGE) || 80;
-    const finalDeliveryCharge = deliveryCharge || defaultDeliveryCharge;
-    
-    // Calculate final total amount including delivery charge
-    // totalAmount should already include items total, we just need to ensure delivery charge is correct
-    const finalTotalAmount = totalAmount;
->>>>>>> 4b136f09
     
     console.log(`📦 Delivery Charge Calculation:
       - Original Delivery Charge: ₹${deliveryCharge || 0}
